--- conflicted
+++ resolved
@@ -7,14 +7,6 @@
        )
        where
 
-<<<<<<< HEAD
-import qualified Language.C.Syntax as C
-import qualified Language.C.Quote.OpenCL as C
-
-import Futhark.CodeGen.ImpCode.OpenCL (KernelTarget(..))
-
-=======
->>>>>>> e0706d8e
 -- Some OpenCL platforms have a SIMD/warp/wavefront-based execution
 -- model that execute groups of threads in lockstep, permitting us to
 -- perform cross-thread synchronisation within each such group without
@@ -60,214 +52,4 @@
   , SizeHeuristic "" DeviceCPU NumGroups $ HeuristicDeviceInfo "MAX_COMPUTE_UNITS"
   , SizeHeuristic "" DeviceCPU GroupSize $ HeuristicConst 32
   , SizeHeuristic "" DeviceCPU TileSize $ HeuristicConst 4
-<<<<<<< HEAD
-  ]
-
--- | Which form of transposition to generate code for.
-data TransposeType = TransposeNormal
-                   | TransposeLowWidth
-                   | TransposeLowHeight
-                   | TransposeSmall -- ^ For small arrays that do not
-                                    -- benefit from coalescing.
-                   deriving (Eq, Ord, Show)
-
--- | @mapTranspose name elem_type transpose_type@ Generate a transpose kernel
--- with requested @name@ for elements of type @elem_type@. There are special
--- support to handle input arrays with low width or low height, which can be
--- indicated by @transpose_type@.
---
--- Normally when transposing a @[2][n]@ array we would use a @FUT_BLOCK_DIM x
--- FUT_BLOCK_DIM@ group to process a @[2][FUT_BLOCK_DIM]@ slice of the input
--- array. This would mean that many of the threads in a group would be inactive.
--- We try to remedy this by using a special kernel that will process a larger
--- part of the input, by using more complex indexing. In our example, we could
--- use all threads in a group if we are processing @(2/FUT_BLOCK_DIM)@ as large
--- a slice of each rows per group. The variable 'mulx' contains this factor for
--- the kernel to handle input arrays with low height.
---
--- See issue #308 on GitHub for more details.
-mapTranspose :: C.ToIdent a => KernelTarget -> a -> C.Type -> TransposeType
-             -> C.Func
-mapTranspose target kernel_name elem_type transpose_type =
-  case transpose_type of
-    TransposeNormal ->
-      mkTranspose [] [C.citems|
-        // This kernel is optimized to ensure all global reads and writes are
-        // coalesced, and to avoid bank conflicts in shared memory.  Each
-        // thread group transposes a 2D tile of FUT_BLOCK_DIM*2 by
-        // FUT_BLOCK_DIM*2 elements. The size of a thread group is
-        // FUT_BLOCK_DIM/2 by FUT_BLOCK_DIM*2, meaning that each thread will
-        // process 4 elements in a 2D tile.  The shared memory array containing
-        // the 2D tile consists of FUT_BLOCK_DIM*2 by FUT_BLOCK_DIM*2+1
-        // elements. Padding each row with an additional element prevents bank
-        // conflicts from occuring when the tile is accessed column-wise.
-        //
-        // Note that input_size and output_size may not equal width*height if
-        // we are dealing with a truncated array - this happens sometimes for
-        // coalescing optimisations.
-        const uint tile_dim = 2 * FUT_BLOCK_DIM;
-        const uint elems_per_thread = 4;
-        uint x_index = vgroup_id_x * tile_dim + get_local_id(0);
-        uint y_index = vgroup_id_y * tile_dim + get_local_id(1);
-        if (x_index < width) {
-          for (int i = 0; i < tile_dim; i += tile_dim/elems_per_thread)
-          {
-            uint index_in = (y_index + i) * width + x_index;
-            if (y_index + i < height && index_in < input_size)
-            {
-              block[(get_local_id(1) + i)*(tile_dim+1)+get_local_id(0)] = in[index_in];
-            }
-          }
-        }
-        barrier(CLK_LOCAL_MEM_FENCE);
-
-        x_index = vgroup_id_y * tile_dim + get_local_id(0);
-        y_index = vgroup_id_x * tile_dim + get_local_id(1);
-        if (x_index < height)
-        {
-          for (int i = 0; i < tile_dim; i += tile_dim/elems_per_thread)
-          {
-            uint index_out = (y_index + i) * height + x_index;
-            if (y_index + i < width && index_out < output_size)
-            {
-              out[index_out] = block[get_local_id(0)*(tile_dim+1)+get_local_id(1)+i];
-            }
-          }
-        }
-      |]
-    TransposeLowWidth ->
-      mkTranspose [C.cparams|uint muly|] $ lowDimBody
-      [C.cexp|vgroup_id_x * FUT_BLOCK_DIM + (get_local_id(0) / muly)|]
-      [C.cexp|vgroup_id_y * FUT_BLOCK_DIM * muly
-           + get_local_id(1)
-           + (get_local_id(0) % muly) * FUT_BLOCK_DIM
-          |]
-      [C.cexp|vgroup_id_y * FUT_BLOCK_DIM * muly
-           + get_local_id(0)
-           + (get_local_id(1) % muly) * FUT_BLOCK_DIM|]
-      [C.cexp|vgroup_id_x * FUT_BLOCK_DIM + (get_local_id(1) / muly)|]
-    TransposeLowHeight ->
-      mkTranspose [C.cparams|uint mulx|] $ lowDimBody
-      [C.cexp|vgroup_id_x * FUT_BLOCK_DIM * mulx
-           + get_local_id(0)
-           + (get_local_id(1) % mulx) * FUT_BLOCK_DIM
-          |]
-      [C.cexp|vgroup_id_y * FUT_BLOCK_DIM + (get_local_id(1) / mulx)|]
-      [C.cexp|vgroup_id_y * FUT_BLOCK_DIM + (get_local_id(0) / mulx)|]
-      [C.cexp|vgroup_id_x * FUT_BLOCK_DIM * mulx
-           + get_local_id(1)
-           + (get_local_id(0) % mulx) * FUT_BLOCK_DIM
-           |]
-    TransposeSmall ->
-      smallKernel
-  where
-    mkTranspose extra_params body =
-      case target of
-        TargetOpenCL ->
-          [C.cfun|
-           __kernel void $id:kernel_name($params:params) {
-             odata += odata_offset/sizeof($ty:elem_type);
-             idata += idata_offset/sizeof($ty:elem_type);
-             uint vgroup_id_x = get_group_id(0);
-             uint vgroup_id_y = get_group_id(1);
-             uint vgroup_id_z = get_group_id(2);
-             uint our_array_offset = vgroup_id_z * width * height;
-             __global $ty:elem_type *in = idata + our_array_offset;
-             __global $ty:elem_type *out = odata + our_array_offset;
-             $items:body
-           }|]
-        TargetCuda ->
-          [C.cfun|
-           __kernel void $id:kernel_name($params:params) {
-             volatile $ty:elem_type *block = ($ty:elem_type *)shared_mem;
-             odata += odata_offset/sizeof($ty:elem_type);
-             idata += idata_offset/sizeof($ty:elem_type);
-
-             for (uint vgroup_id_z = get_group_id(2);
-                  vgroup_id_z < num_vgroups_z;
-                  vgroup_id_z += get_num_groups(2)) {
-             for (uint vgroup_id_y = get_group_id(1);
-                  vgroup_id_y < num_vgroups_y;
-                  vgroup_id_y += get_num_groups(1)) {
-             for (uint vgroup_id_x = get_group_id(0);
-                  vgroup_id_x < num_vgroups_x;
-                  vgroup_id_x += get_num_groups(0)) {
-               uint our_array_offset = vgroup_id_z * width * height;
-               __global $ty:elem_type *in = idata + our_array_offset;
-               __global $ty:elem_type *out = odata + our_array_offset;
-               $items:body
-               barrier(CLK_LOCAL_MEM_FENCE);
-             }
-             }
-             }
-           }|]
-      where params = [C.cparams|__global $ty:elem_type *odata,
-                           uint odata_offset,
-                           __global $ty:elem_type *idata,
-                           uint idata_offset,
-                           uint width,
-                           uint height,
-                           uint input_size,
-                           uint output_size
-                           |] ++ extra_params ++ target_params
-            target_params = case target of
-              TargetOpenCL -> [C.cparams|__local $ty:elem_type* block|]
-              TargetCuda ->
-                [C.cparams|
-                  uint shared_offset, // always 0
-                  uint num_vgroups_x,
-                  uint num_vgroups_y,
-                  uint num_vgroups_z|]
-
-    lowDimBody x_in_index y_in_index x_out_index y_out_index =
-      [C.citems|
-         uint x_index = $exp:x_in_index;
-         uint y_index = $exp:y_in_index;
-         uint index_in = y_index * width + x_index;
-         if(x_index < width && y_index < height && index_in < input_size)
-         {
-           block[get_local_id(1)*(FUT_BLOCK_DIM+1)+get_local_id(0)] = in[index_in];
-         }
-         barrier(CLK_LOCAL_MEM_FENCE);
-
-         x_index = $exp:x_out_index;
-         y_index = $exp:y_out_index;
-         uint index_out = y_index * height + x_index;
-         if(x_index < height && y_index < width && index_out < output_size)
-         {
-           out[index_out] = block[get_local_id(0)*(FUT_BLOCK_DIM+1)+get_local_id(1)];
-         }
-      |]
-    smallKernel =
-      [C.cfun|
-         __kernel void $id:kernel_name(__global $ty:elem_type *odata,
-                                      uint odata_offset,
-                                      __global $ty:elem_type *idata,
-                                      uint idata_offset,
-                                      uint num_arrays,
-                                      uint width,
-                                      uint height,
-                                      uint input_size,
-                                      uint output_size) {
-           uint our_array_offset = get_global_id(0) / (height*width) * (height*width);
-           uint x_index = get_global_id(0) % (height*width) / height;
-           uint y_index = get_global_id(0) % height;
-
-           // Adjust the input and output arrays with the basic offset.
-           odata += odata_offset/sizeof($ty:elem_type);
-           idata += idata_offset/sizeof($ty:elem_type);
-
-           // Adjust the input and output arrays.
-           odata += our_array_offset;
-           idata += our_array_offset;
-
-           // Read and write the element.
-           uint index_in = y_index * width + x_index;
-           uint index_out = x_index * height + y_index;
-           if (get_global_id(0) < input_size) {
-               odata[index_out] = idata[index_in];
-           }
-         }|]
-=======
-  ]
->>>>>>> e0706d8e
+  ]