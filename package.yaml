name: futhark
version: "0.1"
synopsis: An optimising compiler for a functional, array-oriented language.
description: See the website at https://futhark-lang.org
homepage: https://futhark-lang.org
maintainer: Troels Henriksen athas@sigkill.dk
license: ISC
github: HIPERFIT/futhark
category: Language

ghc-options: -Wall

extra-source-files:
  - rts/python/*.py
  - rts/c/*.h

  - futlib/*.fut

dependencies:
  - base >= 4 && < 5
  - array >= 0.4
  - binary
  - data-binary-ieee754
  - vector
  - vector-binary-instances
  - containers >= 0.5
  - mtl >= 2.2.1
  - transformers >= 0.3
  - srcloc >= 0.4
  - language-c-quote >= 0.12
  - mainland-pretty >= 0.6
  - hashable >= 1.2.1.0
  - parsec >= 3
  - regex-tdfa >= 1.2
  - filepath
  - dlist >= 0.6.0.1
  - bytestring
  - text
  - raw-strings-qq
  - neat-interpolation >= 0.3
  - file-embed >= 0.0.9
  - directory
  - directory-tree
  - gitrev >= 1.2.0
  - parallel >= 3.2.1.0
  - bifunctors
  - blaze-html
<<<<<<< HEAD
  - json
=======
  - template-haskell
  - th-lift-instances
>>>>>>> 90c435c3

library:
  build-tools:
    - alex
    - happy

  source-dirs: src

  other-modules:
    - Language.Futhark.Parser.Parser
    - Language.Futhark.Parser.Lexer
    - Paths_futhark

executables:
  futhark: &futhark
    main: src/futhark.hs
    dependencies:
      - futhark
      - process
      - random
      - process-extras
      - temporary
      - json
    ghc-options: -threaded -rtsopts "-with-rtsopts=-N -qg"
  futharki:
    <<: *futhark
    main: src/futharki.hs
  futhark-c:
    <<: *futhark
    main: src/futhark-c.hs
  futhark-opencl:
    <<: *futhark
    main: src/futhark-opencl.hs
  futhark-py:
    <<: *futhark
    main: src/futhark-py.hs
  futhark-pyopencl:
    <<: *futhark
    main: src/futhark-pyopencl.hs
  futhark-test:
    <<: *futhark
    main: src/futhark-test.hs
  futhark-bench:
    <<: *futhark
    main: src/futhark-bench.hs
  futhark-dataset:
    <<: *futhark
    main: src/futhark-dataset.hs
  futhark-doc:
    <<: *futhark
    main: src/futhark-doc.hs

tests:
  unit:
    source-dirs: unittests
    main: futhark_tests.hs
    dependencies:
      - QuickCheck >= 2.8
      - test-framework >= 0.4.0
      - test-framework-quickcheck2
      - HUnit
      - test-framework-hunit
      - futhark<|MERGE_RESOLUTION|>--- conflicted
+++ resolved
@@ -45,12 +45,9 @@
   - parallel >= 3.2.1.0
   - bifunctors
   - blaze-html
-<<<<<<< HEAD
-  - json
-=======
   - template-haskell
   - th-lift-instances
->>>>>>> 90c435c3
+  - json
 
 library:
   build-tools:
